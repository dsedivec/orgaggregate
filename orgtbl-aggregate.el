;; -*- coding:utf-8;-*-
;;; orgtbl-aggregate.el --- Create an aggregated Org table from another one

;; Copyright (C) 2013, 2014, 2015, 2016, 2017, 2018, 2019, 2020  Thierry Banel

;; Authors:
;;   Thierry Banel tbanelwebmin at free dot fr
;;   Michael Brand michael dot ch dot brand at gmail dot com
;; Contributors:
;;   Eric Abrahamsen
;;   Alejandro Erickson alejandro dot erickson at gmail dot com
;;   Uwe Brauer
;;   Peking Duck
;;   Bill Hunker

;; Version: 1.0
;; Keywords: org, table, aggregation, filtering

;; orgtbl-aggregate is free software: you can redistribute it and/or modify
;; it under the terms of the GNU General Public License as published by
;; the Free Software Foundation, either version 3 of the License, or
;; (at your option) any later version.

;; orgtbl-aggregate is distributed in the hope that it will be useful,
;; but WITHOUT ANY WARRANTY; without even the implied warranty of
;; MERCHANTABILITY or FITNESS FOR A PARTICULAR PURPOSE.  See the
;; GNU General Public License for more details.

;; You should have received a copy of the GNU General Public License
;; along with this program.  If not, see <http://www.gnu.org/licenses/>.

;;; Commentary:
;;
;; A new org-mode table is automatically updated,
;; based on another table acting as a data source
;; and user-given specifications for how to perform aggregation.
;;
;; Example:
;; Starting from a source table of activities and quantities
;; (whatever they are) over several days,
;; 
;; #+TBLNAME: original
;; | Day       | Color | Level | Quantity |
;; |-----------+-------+-------+----------|
;; | Monday    | Red   |    30 |       11 |
;; | Monday    | Blue  |    25 |        3 |
;; | Tuesday   | Red   |    51 |       12 |
;; | Tuesday   | Red   |    45 |       15 |
;; | Tuesday   | Blue  |    33 |       18 |
;; | Wednesday | Red   |    27 |       23 |
;; | Wednesday | Blue  |    12 |       16 |
;; | Wednesday | Blue  |    15 |       15 |
;; | Thursday  | Red   |    39 |       24 |
;; | Thursday  | Red   |    41 |       29 |
;; | Thursday  | Red   |    49 |       30 |
;; | Friday    | Blue  |     7 |        5 |
;; | Friday    | Blue  |     6 |        8 |
;; | Friday    | Blue  |    11 |        9 |
;; 
;; an aggregation is built for each day (because several rows
;; exist for each day), typing C-c C-c
;; 
;; #+BEGIN: aggregate :table original :cols "Day mean(Level) sum(Quantity)"
;; | Day       | mean(Level) | sum(Quantity) |
;; |-----------+-------------+---------------|
;; | Monday    |        27.5 |            14 |
;; | Tuesday   |          43 |            45 |
;; | Wednesday |          18 |            54 |
;; | Thursday  |          43 |            83 |
;; | Friday    |           8 |            22 |
;; #+END
;;
;; A wizard can be used:
;; M-x org-insert-dblock:aggregate
;;
;; Full documentation here:
;;   https://github.com/tbanel/orgaggregate/blob/master/README.org

;;; Requires:
(require 'calc-ext)
(require 'org-table)
(eval-when-compile (require 'cl-lib))

;;; Code:

;;;;;;;;;;;;;;;;;;;;;;;;;;;;;;;;;;;;;;;;;;
;; Here is a bunch of useful utilities,
;; generic enough to be detached from the orgtbl-aggregate package.
;; For the time being, they are here.

(defun orgtbl-list-local-tables ()
  "Search for available tables in the current file."
  (interactive)
  (let ((tables))
    (save-excursion
      (goto-char (point-min))
      (while (re-search-forward "^[ \t]*#\\+\\(tbl\\)?name:[ \t]*\\(.*\\)" nil t)
	(push (match-string-no-properties 2) tables)))
    tables))

(defun orgtbl-get-distant-table (name-or-id)
  "Find a table in the current buffer named NAME-OR-ID
and returns it as a lisp list of lists.
An horizontal line is translated as the special symbol `hline'."
  (unless (stringp name-or-id)
    (setq name-or-id (format "%s" name-or-id)))
  (let (buffer loc)
    (save-excursion
      (goto-char (point-min))
      (if (re-search-forward
	   (concat "^[ \t]*#\\+\\(tbl\\)?name:[ \t]*"
		   (regexp-quote name-or-id)
		   "[ \t]*$")
	   nil t)
	  (setq buffer (current-buffer)
		loc (match-beginning 0))
	(let ((id-loc (org-id-find name-or-id 'marker)))
	  (unless (and id-loc (markerp id-loc))
	    (error "Can't find remote table \"%s\"" name-or-id))
	  (setq buffer (marker-buffer id-loc)
		loc (marker-position id-loc))
	  (move-marker id-loc nil))))
    (with-current-buffer buffer
      (save-excursion
	(goto-char loc)
	(forward-char 1)
	(unless (and (re-search-forward "^\\(\\*+ \\)\\|[ \t]*|" nil t)
		     (not (match-beginning 1)))
	  (user-error "Cannot find a table at NAME or ID %s" name-or-id))
	(org-table-to-lisp)))))

(defun orgtbl-get-header-distant-table (table &optional asstring)
  "Return the header of TABLE as a list, or as a string if
ASSTRING is true. TABLE names a table in the same buffer.  The
function takes care of possibly missing headers, and in this case
returns a list of $1, $2, $3... column names.  Actual column
names which are not fully alphanumeric are quoted."
  (setq table (orgtbl-get-distant-table table))
  (while (eq 'hline (car table))
    (setq table (cdr table)))
  (let ((header
	 (if (memq 'hline table)
	     (cl-loop for x in (car table)
		      collect
		      (if (string-match "^[[:word:]0-9_$]+$" x)
			  x
			(format "\"%s\"" x)))
	   (cl-loop for x in (car table)
		    for i from 1
		    collect (format "$%s" i)))))
    (if asstring
	(mapconcat #'identity header " ")
      header)))

(defun orgtbl-insert-elisp-table (table)
  "Insert TABLE, which is a lisp list of lists,
into the current buffer, at the point location.
The list may contain the special symbol 'hline
to mean an horizontal line."
<<<<<<< HEAD
  (cl-loop for row in table
	   do
	   (cond ((consp row)
		  (cl-loop for field in row
			   do (insert "| " (or field "")))
		  (insert "\n"))
		 ((eq row 'hline)
		  (insert "|-\n"))
		 (t (error "bad row in elisp table"))))
=======
  (mapc (lambda (row)
	  (cond ((consp row)
		 (mapc (lambda (field)
			 (insert "| " (or field "")))
		       row))
		((eq row 'hline)
		 (insert "|-"))
		(t (error "bad row in elisp table")))
	  (insert "\n"))
	table)
>>>>>>> 6ba337fc
  (delete-char -1)
  (org-table-align))

(defun org-time-string-to-calc (orgdate)
  "Convert a string in Org-date format to Calc internal representation
Returns nil if parameter is not a date."
  (and (string-match org-ts-regexp0 orgdate)
       (math-parse-date (replace-regexp-in-string " *[a-z]*[.] *" " " orgdate))))

;; creating long lists in the right order may be done
;; - by (nconc)  but behavior is quadratic
;; - by (cons) (nreverse)
;; a third way involves keeping track of the last cons of the growing list
;; a cons at the head of the list is used for housekeeping
;; the actual list is (cdr ls)

(defsubst -appendable-list-create ()
  (let ((x (cons nil nil)))
    (setcar x x)
    x))

(defmacro -appendable-list-append (ls value)
  `(setcar ,ls (setcdr (car ,ls) (cons ,value nil))))

(defmacro -appendable-list-get (ls)
  `(cdr ,ls))

;;;;;;;;;;;;;;;;;;;;;;;;;;;;;;;;;;;;;;;;;;
;; The venerable Calc is used thoroughly by the Aggregate package.
;; A few bugs were found.
;; The fixes are here for the time being

(require 'calc-arith)

(defun math-max-list (a b)
  (if b
      (if (or (Math-anglep (car b)) (eq (caar b) 'date)
	      (and (eq (car (car b)) 'intv) (math-intv-constp (car b)))
	      (math-infinitep (car b)))
	  (math-max-list (math-max a (car b)) (cdr b))
	(math-reject-arg (car b) 'anglep))
    a))

(defun math-min-list (a b)
  (if b
      (if (or (Math-anglep (car b)) (eq (caar b) 'date)
	      (and (eq (car (car b)) 'intv) (math-intv-constp (car b)))
	      (math-infinitep (car b)))
	  (math-min-list (math-min a (car b)) (cdr b))
	(math-reject-arg (car b) 'anglep))
    a))

;;;;;;;;;;;;;;;;;;;;;;;;;;;;;;;;;;;;;;;;;;
;; The Aggregation package

(defun orgtbl-to-aggregated-table-colname-to-int (colname table &optional err)
  "Convert the column name into an integer (first column is numbered 1)
COLNAME may be:
- a dollar form, like $5 which is converted to 5
- an alphanumeric name which appears in the column header (if any)
- the special symbol `hline' which is converted into 0
If COLNAME is quoted (single or double quotes),
quotes are removed beforhand.
When COLNAME does not match any actual column,
an error is generated if ERR optional parameter is true
otherwise nil is returned."
  (if (symbolp colname)
      (setq colname (symbol-name colname)))
  (if (or (string-match "^'\\(.*\\)'$" colname)
	  (string-match "^\"\\(.*\\)\"$" colname))
      (setq colname (match-string 1 colname)))
  ;; skip first hlines if any
  (while (not (listp (car table)))
    (setq table (cdr table)))
  (cond ((equal colname "hline")
	 0)
	((string-match "^\\$\\([0-9]+\\)$" colname)
	 (let ((n (string-to-number (match-string 1 colname))))
	   (if (<= n (length (car table)))
	       n
	     (if err
		 (user-error "Column %s outside table" colname)))))
	(t
	 (or
	  (cl-loop
	   for h in (car table)
	   for i from 1
	   thereis (and (equal h colname) i))
	  (and
	   err
	   (user-error "Column %s not found in table" colname))))))

(defun orgtbl-to-aggregated-replace-colnames (table expression)
  "Replace occurrences of column names in lisp EXPRESSION with
forms like (nth N row), N being the numbering of columns.  Doing
so, the EXPRESSION is ready to be computed against a table row."
  (cond
   ((listp expression)
    (cons (car expression)
	  (cl-loop for x in (cdr expression)
		   collect
		   (orgtbl-to-aggregated-replace-colnames table x))))
   ((numberp expression)
    expression)
   (t
    (let ((n (orgtbl-to-aggregated-table-colname-to-int expression table)))
      (if n
	  (list 'nth n 'row)
	expression)))))

(defun orgtbl-to-aggregated-table-parse-spec (column table)
  "Replace COLUMN name, which is a key-column, with a number
starting from 1, or 0 for the special 'hline column.  If COLUMN
is a Calc expression, nil is returned."
  (and (or (string-match "^\\([[:word:]0-9_$]+\\)$" column)
	   (string-match "^'\\(.*\\)'$" column)
	   (string-match "^\"\\(.*\\)\"$" column))
       (orgtbl-to-aggregated-table-colname-to-int
	(match-string 1 column)
	table
	t)))

(defun orgtbl-to-aggregated-table-compare-rows (row1 row2 keycols)
  "Are two rows from the source table equal regarding the
aggregation columns ?"
  (cl-loop for i in keycols
	   always (or (not i) (equal (nth i row1) (nth i row2)))))

(defun orgtbl-to-aggregated-table-add-group (groups row keycols aggcond)
  "Add the source ROW to the GROUPS of rows.
If ROW fits a group within GROUPS, then it is added at the end
of this group. Otherwise a new group is added at the end of GROUPS,
containing this single ROW."
  (and (or (not aggcond)
	   (eval aggcond)) ;; this eval need the variable 'row to have a value
       (cl-loop for g in (-appendable-list-get groups)
		never
		(when (orgtbl-to-aggregated-table-compare-rows
		       (car (-appendable-list-get g))
		       row
		       keycols)
		  (-appendable-list-append g row)
		  t))
       (let ((g (-appendable-list-create)))
	 (-appendable-list-append g row)
	 (-appendable-list-append groups g))))

(defun orgtbl-aggregate-read-calc-expr (expr)
  "Interpret a string as either an org date or a calc expression"
  (let (date)
    (cond
     ;; nil happens when a table is malformed
     ;; some columns are missing in some rows
     ((not expr)
      nil)
     ;; empty cell returned as nil,
     ;; to be processed later depending on modifier flags
     ((equal expr "") nil)
     ;; the purely numerical cell case arises very often
     ;; short-circuiting general functions boosts performance (a lot)
     ((string-match "^[+-]?[0-9]*\.[0-9]\\(e[+-]?[0-9]+\\)?$" expr)
      (math-read-number expr))
     ;; a date
     ((setq date (org-time-string-to-calc expr))
      date)
     ;; generic case: symbolic calc expression
     (t
      (math-simplify
       (calcFunc-expand
	(math-read-expr expr)))))))

(defvar orgtbl-aggregate-variable-table)
(defvar orgtbl-aggregate-variable-group)
(defvar orgtbl-aggregate-variable-lists)

(defun orgtbl-to-aggregated-table-collect-list (var)
  "Replace VAR, which is a column name, with a $N expression.
If VAR is already in the $N form, VAR is left unchanged.  Collect
the cells at the crossing of the VAR column and the current GROUP
of rows, and store it in LISTS.  Assume that
`orgtbl-aggregate-variable-table',
`orgtbl-aggregate-variable-group' and
`orgtbl-aggregate-variable-lists' are bounded before calling this
function."
  (cond
   ;; aggregate functions with or without the leading "v"
   ;; sum(X) and vsum(X) are equivalent
   ((member
     var
     '("mean" "meane" "gmean" "hmean" "median" "sum" "min" "max"
       "prod" "pvar" "sdev" "psdev" "corr" "cov" "pcov"
       "count"))
    (format "v%s" var))
   ;; compatibility: list(X) will be obsoleted for (X)
   ((equal var "list")
    "")
   (t ;; replace VAR if it is a column name
    (save-match-data ;; save because we are called within a replace-regexp
      (let ((i (orgtbl-to-aggregated-table-colname-to-int
		var
		orgtbl-aggregate-variable-table)))
	(if i
	    (progn
	      (unless (aref orgtbl-aggregate-variable-lists i)
		(aset orgtbl-aggregate-variable-lists i
		      (cons 'vec
			    (cl-loop for row in
				     (-appendable-list-get
				      orgtbl-aggregate-variable-group)
				     collect
				     (orgtbl-aggregate-read-calc-expr
				      (nth i row))))))
	      (format "$%s" i))
	  var))))))

(defun orgtbl-to-aggregated-table-do-sums (group aggcols table)
  "Iterate over the expressions in AGGCOLS, evaluating each
expression with Calc using values found in the rows of the GROUP.
The result is a row identical to AGGCOLS, except expressions have
been evaluated."
  ;; inactivating math-read-preprocess-string boosts performance
  (cl-letf (((symbol-function 'math-read-preprocess-string) #'identity))
    (let ((lists (make-vector (1+ (length (car table))) nil)))
      (cl-loop
       for colspec in aggcols
       collect
       (if (or (string-match "^\\([[:word:]0-9_$]+\\)$" colspec)
	       (string-match "^'\\(.*\\)'$" colspec)
	       (string-match "^\"\\(.*\\)\"$" colspec))
	   ;; just a bare word, it is a key column
	   (nth (orgtbl-to-aggregated-table-colname-to-int
		 (match-string 1 colspec)
		 table)
		(car (-appendable-list-get group))) ; any row in group will do
	   ; otherwise it is a Calc aggregation expression
	 (orgtbl-to-aggregated-table-do-one-sum colspec group lists table))))))

(defun orgtbl-to-aggregated-table-do-one-sum (formula group lists table)
  (string-match "^\\(.*?\\)\\(;\\([^;']*\\)\\)?$" formula)
  ;; within this (let), we locally set Calc settings that must be active
  ;; for the all the calls to Calc:
  ;; (orgtbl-to-aggregated-table-collect-list) and (math-format-value)
  (let ((expression (match-string 1 formula))
	(fmt        (match-string 3 formula))
	(calc-internal-prec (or (cadr (memq 'calc-internal-prec org-calc-default-modes)) calc-internal-prec))
	(calc-float-format  (or (cadr (memq 'calc-float-format  org-calc-default-modes)) calc-float-format ))
	(calc-angle-mode    (or (cadr (memq 'calc-angle-mode    org-calc-default-modes)) calc-angle-mode   ))
	(calc-prefer-frac   (or (cadr (memq 'calc-prefer-frac   org-calc-default-modes)) calc-prefer-frac  ))
	(calc-symbolic-mode (or (cadr (memq 'calc-symbolic-mode org-calc-default-modes)) calc-symbolic-mode))
	(calc-date-format   (or (cadr (memq 'calc-date-format org-calc-default-modes))
				calc-date-format
				'(YYYY "-" MM "-" DD " " www (" " hh ":" mm))))
	(calc-display-working-message
	 (or (cadr (memq 'calc-display-working-message org-calc-default-modes)) calc-display-working-message))
	(duration-output-format)
	(duration)
	(numbers)
	(literal)
	(keep-empty)
	(noeval)
	(case-fold-search nil))
    ;; the following sexp was freely borrowed from org-table-eval-formula
    (when fmt
      (while (string-match "\\([pnfse]\\)\\(-?[0-9]+\\)" fmt)
	(let ((c (string-to-char   (match-string 1 fmt)))
	      (n (string-to-number (match-string 2 fmt))))
	  (if (= c ?p)
	      (setq calc-internal-prec n)
	    (setq calc-float-format
		  (list (cdr (assoc c '((?n . float) (?f . fix)
					(?s . sci) (?e . eng))))
			n)))
	  (setq fmt (replace-match "" t t fmt))))
      (if (string-match "T" fmt)
	  (setq duration t numbers t
		duration-output-format nil
		fmt (replace-match "" t t fmt)))
      (if (string-match "t" fmt)
	  (setq duration t
		duration-output-format org-table-duration-custom-format
		numbers t
		fmt (replace-match "" t t fmt)))
      (if (string-match "N" fmt)
	  (setq numbers t
		fmt (replace-match "" t t fmt)))
      (if (string-match "L" fmt)
	  (setq literal t
		fmt (replace-match "" t t fmt)))
      (if (string-match "E" fmt)
	  (setq keep-empty t
		fmt (replace-match "" t t fmt)))
      (while (string-match "[DRFSQ]" fmt)
	(cl-case (string-to-char (match-string 0 fmt))
	  (?D (setq calc-angle-mode 'deg))
	  (?R (setq calc-angle-mode 'rad))
	  (?F (setq calc-prefer-frac t))
	  (?S (setq calc-symbolic-mode t))
	  (?Q (setq noeval t)))
	(setq fmt (replace-match "" t t fmt)))
      (unless (string-match "\\S-" fmt)
	(setq fmt nil)))
    (let ((orgtbl-aggregate-variable-table table)
	  (orgtbl-aggregate-variable-group group)
	  (orgtbl-aggregate-variable-lists lists))
      (setq expression
	    (replace-regexp-in-string
	     (rx (or
		  (group ?'  (* (not ?' )) ?')
		  (group ?\" (* (not ?\")) ?\")
		  (group bow (+ word)      eow)))
	     'orgtbl-to-aggregated-table-collect-list
	     expression)))
    (setq expression
	  (replace-regexp-in-string
	   "\\<v?count()"
	   (lambda (var)
	     (format "%s" (length (-appendable-list-get group))))
	   expression))
    (if noeval
	expression
      (let ((calc-dollar-values (cdr (mapcar #'identity lists)))
	    (calc-command-flags nil)
	    (calc-next-why nil)
	    (calc-language 'flat)
	    (calc-dollar-used 0))
	(setq
	 calc-dollar-values
	 (cl-loop
	  for ls in calc-dollar-values
	  collect
	  (progn
	    (if (memq nil ls)
		(setq
		 ls
		 (if keep-empty
		     (cl-loop for x in ls collect (or x '(var nan var-nan)))
		   (cl-loop for x in ls nconc (if x (list x))))))
	    (if numbers
		(cons (car ls)
		      (cl-loop for x in (cdr ls)
			       collect (if (math-numberp x) x 0)))
	      ls))))
	(let ((ev
	       (math-format-value
		(math-simplify
		 (calcFunc-expand     ; yes, double expansion
		  (calcFunc-expand    ; otherwise it is not fully expanded
		   (math-read-expr expression))))
		1000)))
	  (if fmt
	      (format fmt (string-to-number ev))
	    ev))))))

(defun split-string-with-quotes (string)
  "Like `split-string', but also allows single or double quotes
to protect space characters, and also single quotes to protect
double quotes and the other way around"
  (let ((l (length string))
	(start 0)
	(result (-appendable-list-create))
	)
    (save-match-data
      (string-match "[ \f\t\n\r\v]*" string 0)
      (setq start (match-end 0))
      (while (and (< start l)
		  (string-match
		   (rx (* (not (any " '\"")))
		       (* (or
			   (group ?'  (* (not ?'))  ?' )
			   (group ?\" (* (not ?\")) ?\"))
			  (* (not (any " '\"")))))
		   string start))
	(-appendable-list-append result (match-string 0 string))
	(setq start (match-end 0))
	(string-match "[ \f\t\n\r\v]+" string start)
	(setq start (match-end 0))
	))
    (cdr result)))

(defun orgtbl-create-table-aggregated (table aggcols aggcond)
  "Convert the source TABLE, which is a list of lists of cells,
into an aggregated table compliant with the AGGCOLS columns
specifications, ignoring source rows which do not pass the
AGGCOND."
  (if (stringp aggcols)
      (setq aggcols (split-string-with-quotes aggcols)))
  (when aggcond
    (if (stringp aggcond)
	(setq aggcond (read aggcond)))
    (setq aggcond (orgtbl-to-aggregated-replace-colnames table aggcond)))
  ;; set to t by orgtbl-to-aggregated-table-colname-to-int
  (let ((groups (-appendable-list-create))
	(keycols
	 (cl-loop for column in aggcols
		  collect
		  (orgtbl-to-aggregated-table-parse-spec column table)))
	(b 0)
	(bs "0")
	(origtable)
	(newtable))
    ;; remove headers
    (while (eq 'hline (car table))
      (setq table (cdr table)))
    (setq origtable table)
    (if (memq 'hline table)
	(setq table (cdr (memq 'hline table))))
    ; split table into groups of rows
    (cl-loop for row in table
	     do
	     (cond ((equal row 'hline)
		    (setq b (1+ b)
			  bs (number-to-string b)))
		   ((listp row)
		    (orgtbl-to-aggregated-table-add-group
		     groups
		     (cons bs row)
		     keycols
		     aggcond))))
    ; do the aggregations for each group of rows
    (setq newtable
	  (cl-loop for group in (-appendable-list-get groups)
		   collect
		   (orgtbl-to-aggregated-table-do-sums group aggcols origtable)))
    (cons aggcols (cons 'hline newtable))))

;; aggregation in Push mode

;;;###autoload
(defun orgtbl-to-aggregated-table (table params)
  "Convert the orgtbl-mode TABLE to another orgtbl-mode table
with material aggregated.
Grouping of rows is done for identical values of grouping columns.
For each group, aggregation (sum, mean, etc.) is done for other columns.
  
The source table must contain sending directives with the following format:
#+ORGTBL: SEND destination orgtbl-to-aggregated-table :cols ... :cond ...

The destination must be specified somewhere in the same file
with a block like this:
  #+BEGIN RECEIVE ORGTBL destination
  #+END RECEIVE ORGTBL destination

:cols     gives the specifications of the resulting columns.
          It is a space-separated list of column specifications.
          Example:
             P Q sum(X) max(X) mean(Y)
          Which means:
             group rows with similar values in columns P and Q,
             and for each group, compute the sum of elements in
             column X, etc.

          The specification for a resulting column may be:
             COL              the name of a grouping column in the source table
             hline            a special name for grouping rows separated
                              by horizontal lines
             count()          give the number of rows in each group
             list(COL)        list the values of the column for each group
             sum(COL)         compute the sum of the column for each group
             sum(COL1*COL2)   compute the sum of the product of two columns
                              for each group
             mean(COL)        compute the average of the column for each group
             mean(COL1*COL2)  compute the average of the product of two columns
                              for each group
             meane(COL)       compute the average along with the estimated error
             hmean(COL)       compute the harmonic average
             gmean(COL)       compute the geometric average
             median(COL)      give the middle element after sorting them
             max(COL)         gives the largest element of each group
             min(COL)         gives the smallest element of each group
             sdev(COL)        compute the standard deviation (divide by N-1)
             psdev(COL)       compute the population standard deviation (divide by N)
             pvar(COL)        compute the variance
             prod(COL)        compute the product
             cov(COL1,COL2)   compute the covariance of two columns
                              for each group (divide by N-1)
             pcov(COL1,COL2)  compute the population covariance of two columns
                              for each group (/N)
             corr(COL1,COL2)  compute the linear correlation of two columns

:cond     optional
          a lisp expression to filter out rows in the source table
          when the expression evaluate to nil for a given row of the source table,
          then this row is discarded in the resulting table
          Example:
             (equal Q \"b\")
          Which means: keep only source rows for which the column Q has the value b

Columns in the source table may be in the dollar form,
for example $3 to name the 3th column,
or by its name if the source table have a header.
If all column names are in the dollar form,
the table is supposed not to have a header.
The special column name \"hline\" takes values from zero and up
and is incremented by one for each horizontal line.

Example:
add a line like this one before your table
,#+ORGTBL: SEND aggregatedtable orgtbl-to-aggregated-table :cols \"sum(X) q sum(Y) mean(Z) sum(X*X)\"
then add somewhere in the same file the following lines:
,#+BEGIN RECEIVE ORGTBL aggregatedtable
,#+END RECEIVE ORGTBL aggregatedtable
Type C-c C-c into your source table

Note:
 This is the 'push' mode for aggregating a table.
 To use the 'pull' mode, look at the org-dblock-write:aggregate function.
"
  (interactive)
  (orgtbl-to-generic
   (orgtbl-create-table-aggregated
    table
    (plist-get params :cols)
    (plist-get params :cond))
   (org-combine-plists
    (list :sep "|" :hline "|-" :lstart "|" :lend "|")
    params)))

;; aggregation in Pull mode

;;;###autoload
(defun org-dblock-write:aggregate (params)
  "Creates a table which is the aggregation of material from another table.
Grouping of rows is done for identical values of grouping columns.
For each group, aggregation (sum, mean, etc.) is done for other columns.

:table    name of the source table

:cols     gives the specifications of the resulting columns.
          It is a space-separated list of column specifications.
          Example:
             \"P Q sum(X) max(X) mean(Y)\"
          Which means:
             group rows with similar values in columns P and Q,
             and for each group, compute the sum of elements in
             column X, etc.

          The specification for a resulting column may be:
             COL              the name of a grouping column in the source table
             hline            a special name for grouping rows separated
                              by horizontal lines
             count()          give the number of rows in each group
             list(COL)        list the values of the column for each group
             sum(COL)         compute the sum of the column for each group
             sum(COL1*COL2)   compute the sum of the product of two columns
                              for each group
             mean(COL)        compute the average of the column for each group
             mean(COL1*COL2)  compute the average of the product of two columns
                              for each group
             meane(COL)       compute the average along with the estimated error
             hmean(COL)       compute the harmonic average
             gmean(COL)       compute the geometric average
             median(COL)      give the middle element after sorting them
             max(COL)         gives the largest element of each group
             min(COL)         gives the smallest element of each group
             sdev(COL)        compute the standard deviation (divide by N-1)
             psdev(COL)       compute the population standard deviation (divide by N)
             pvar(COL)        compute the variance
             prod(COL)        compute the product
             cov(COL1,COL2)   compute the covariance of two columns
                              for each group (divide by N-1)
             pcov(COL1,COL2)  compute the population covariance of two columns
                              for each group (/N)
             corr(COL1,COL2)  compute the linear correlation of two columns

:cond     optional
          a lisp expression to filter out rows in the source table
          when the expression evaluate to nil for a given row of the source table,
          then this row is discarded in the resulting table
          Example:
             (equal Q \"b\")
          Which means: keep only source rows for which the column Q has the value b

Columns in the source table may be in the dollar form,
for example $3 to name the 3th column,
or by its name if the source table have a header.
If all column names are in the dollar form,
the table is supposed not to have a header.
The special column name \"hline\" takes values from zero and up
and is incremented by one for each horizontal line.

Example:
- Create an empty dynamic block like this:
  #+BEGIN: aggregate :table originaltable :cols \"sum(X) Q sum(Y) mean(Z) sum(X*X)\"
  #+END
- Type C-c C-c over the BEGIN line
  this fills in the block with an aggregated table

Note:
 This is the 'pull' mode for aggregating a table.
 To use the 'push' mode, look at the orgtbl-to-aggregated-table function.
"
  (interactive)
  (let ((formula (plist-get params :formula))
	(content (plist-get params :content))
	(tblfm nil))
    (when (and content
	       (string-match "^[ \t]*\\(#\\+\\(tbl\\)?name:.*\\)" content))
      (insert (match-string 1 content) "\n"))
    (orgtbl-insert-elisp-table
     (orgtbl-create-table-aggregated
      (orgtbl-get-distant-table (plist-get params :table))
      (plist-get params :cols)
      (plist-get params :cond)))
    (when (and content
	       (string-match "^[ \t]*\\(#\\+tblfm:.*\\)" content))
      (setq tblfm (match-string 1 content)))
    (when (stringp formula)
      (if tblfm
	  (unless (string-match (rx-to-string formula) tblfm)
	    (setq tblfm (format "%s::%s" tblfm formula)))
	(setq tblfm (format "#+TBLFM: %s" formula))))
    (when tblfm
      (end-of-line)
      (insert "\n" tblfm)
      (forward-line -1)
      (condition-case nil
	  (org-table-recalculate 'all)
	(args-out-of-range nil)))))

(defvar orgtbl-aggregate-history-cols ())

;;;###autoload
(defun org-insert-dblock:aggregate ()
  "Wizard to interactively insert an aggregate dynamic block."
  (interactive)
  (let* ((table
	  (org-icompleting-read "Table name: " (orgtbl-list-local-tables)))
	 (header (orgtbl-get-header-distant-table table t))
	 (aggcols
	  (replace-regexp-in-string
	   "\"" "'"
	   (read-string
	    (format
	     "target columns (operating on %s): "
	     header)
	    nil 'orgtbl-aggregate-history-cols)))
	 (aggcond
	  (read-string
	   (format
	    "condition (optional lisp function operating on %s): "
	    header)
	   nil 'orgtbl-aggregate-history-cols))
	 (params (list :name "aggregate" :table table :cols aggcols)))
    (unless (equal aggcond "")
      (nconc params (list :cond (read aggcond))))
    (org-create-dblock params)
    (org-update-dblock)))
  
;;;;;;;;;;;;;;;;;;;;;;;;;;;;;;;;;;;;;;;;
;; The Transposition package

(defun orgtbl-create-table-transposed (table cols aggcond)
  "Convert the source TABLE, which is a list of lists of cells,
into a transposed table compliant with the COLS source columns list,
ignoring source rows which do not pass the AGGCOND.
If COLS is nil, all source columns are taken.
If AGGCOND is nil, all source rows are taken"
  (if (stringp cols)
      (setq cols (split-string-with-quotes cols)))
  (setq cols
        (if cols
	    (cl-loop for column in cols
		     collect
		     (orgtbl-to-aggregated-table-colname-to-int column table t))
          (let ((head table))
	    (while (eq (car head) 'hline)
	      (setq head (cdr head)))
	    (cl-loop for x in (car head)
		     for i from 1
		     collect i))))
  (if aggcond
      (setq aggcond (orgtbl-to-aggregated-replace-colnames table aggcond)))
  (let ((result (cl-loop for x in cols collect (list t)))
        (nhline 0))
    (cl-loop for row in table
	     do
	     (if (eq row 'hline)
		 (setq nhline (1+ nhline))
	       (setq row (cons nhline row)))
	     do
	     (when (or (eq row 'hline) (not aggcond) (eval aggcond))
	       (let ((r result))
		 (cl-loop
		  for spec in cols
		  do
		  (nconc (pop r) (list (if (eq row 'hline) "" (nth spec row))))))))
    (cl-loop for row in result
	     do (pop row)
	     collect
	     (if (cl-loop for x in row
			  always (equal "" x))
		 'hline
	       row))))

;;;###autoload
(defun orgtbl-to-transposed-table (table params)
  "Convert the orgtbl-mode TABLE to a transposed version.
Rows become columns, columns become rows.

The source table must contain sending directives with the following format:
#+ORGTBL: SEND destination orgtbl-to-transposed-table :cols ... :cond ...

The destination must be specified somewhere in the same file
with a bloc like this:
  #+BEGIN RECEIVE ORGTBL destination
  #+END RECEIVE ORGTBL destination

:cols     optional, if omitted all source columns are taken.
          Columns specified here will become rows in the result.
          Valid specifications are
          - names as they appear in the first row of the source table
          - $N forms, starting from $1
          - the special hline column which is the numbering of
            blocks separated by horizontal lines in the source table

:cond     optional
          a lisp expression to filter out rows in the source table
          when the expression evaluate to nil for a given row of the source table,
          then this row is discarded in the resulting table
          Example:
             (equal Q \"b\")
          Which means: keep only source rows for which the column Q has the value b

Columns in the source table may be in the dollar form,
for example $3 to name the 3th column,
or by its name if the source table have a header.
If all column names are in the dollar form,
the table is supposed not to have a header.
The special column name \"hline\" takes values from zero and up
and is incremented by one for each horizontal line.

Horizontal lines are converted to empty columns,
and the other way around.

The destination must be specified somewhere in the same file
with a block like this:
  #+BEGIN RECEIVE ORGTBL destination_table_name
  #+END RECEIVE ORGTBL destination_table_name

Type C-c C-c in the source table to re-create the transposed version.

Note:
 This is the 'push' mode for transposing a table.
 To use the 'pull' mode, look at the org-dblock-write:transpose function.
"
  (interactive)
  (orgtbl-to-generic
   (orgtbl-create-table-transposed
    table
    (plist-get params :cols)
    (plist-get params :cond))
   (org-combine-plists
    (list :sep "|" :hline "|-" :lstart "|" :lend "|")
    params)))

;;;###autoload
(defun org-dblock-write:transpose (params)
  "Create a transposed version of the orgtbl TABLE
Rows become columns, columns become rows.

:table    names the source table

:cols     optional, if omitted all source columns are taken.
          Columns specified here will become rows in the result.
          Valid specifications are
          - names as they appear in the first row of the source table
          - $N forms, starting from $1
          - the special hline column which is the numbering of
            blocks separated by horizontal lines in the source table

:cond     optional
          a lisp expression to filter out rows in the source table
          when the expression evaluate to nil for a given row of the source table,
          then this row is discarded in the resulting table
          Example:
             (equal q \"b\")
          Which means: keep only source rows for which the column q has the value b

Columns in the source table may be in the dollar form,
for example $3 to name the 3th column,
or by its name if the source table have a header.
If all column names are in the dollar form,
the table is supposed not to have a header.
The special column name \"hline\" takes values from zero and up
and is incremented by one for each horizontal line.

Horizontal lines are converted to empty columns,
and the other way around.

- Create an empty dynamic block like this:
  #+BEGIN: aggregate :table originaltable
  #+END
- Type C-c C-c over the BEGIN line
  this fills in the block with the transposed table

Note:
 This is the 'pull' mode for transposing a table.
 To use the 'push' mode, look at the orgtbl-to-transposed-table function.
"
  (interactive)
  (let ((formula (plist-get params :formula))
	(content (plist-get params :content))
	(tblfm nil))
    (when (and content
	       (string-match "^[ \t]*\\(#\\+\\(tbl\\)?name:.*\\)" content))
      (insert (match-string 1 content) "\n"))
    (orgtbl-insert-elisp-table
     (orgtbl-create-table-transposed
      (orgtbl-get-distant-table (plist-get params :table))
      (plist-get params :cols)
      (plist-get params :cond)))
    (when (and content
	       (string-match "^[ \t]*\\(#\\+tblfm:.*\\)" content))
      (setq tblfm (match-string 1 content)))
    (when (stringp formula)
      (if tblfm
	  (unless (string-match (rx-to-string formula) tblfm)
	    (setq tblfm (format "%s::%s" tblfm formula)))
	(setq tblfm (format "#+TBLFM: %s" formula))))
    (when tblfm
      (end-of-line)
      (insert "\n" tblfm)
      (forward-line -1)
      (condition-case nil
	  (org-table-recalculate 'all)
	(args-out-of-range nil)))))

;;;###autoload
(defun org-insert-dblock:transpose ()
  "Wizard to interactively insert a transpose dynamic block."
  (interactive)
  (let* ((table
	  (org-icompleting-read "Table name: " (orgtbl-list-local-tables)))
         (header (orgtbl-get-header-distant-table table t))
	 (aggcols
	  (replace-regexp-in-string
	   "\"" "'"
	   (read-string
	    (format
	     "target columns (empty for all) (source columns are %s): "
	     header)
	    nil 'orgtbl-aggregate-history-cols)))
	 (aggcond
	  (read-string
	   (format
	    "condition (optional lisp function) (source columns %s): "
	    header)
	   nil 'orgtbl-aggregate-history-cols))
	 (params (list :name "transpose" :table table)))
    (unless (equal aggcols "")
      (nconc params (list :cols aggcols)))
    (unless (equal aggcond "")
      (nconc params (list :cond (read aggcond))))
    (org-create-dblock params)
    (org-update-dblock)))

(provide 'orgtbl-aggregate)
;;; orgtbl-aggregate.el ends here<|MERGE_RESOLUTION|>--- conflicted
+++ resolved
@@ -157,7 +157,6 @@
 into the current buffer, at the point location.
 The list may contain the special symbol 'hline
 to mean an horizontal line."
-<<<<<<< HEAD
   (cl-loop for row in table
 	   do
 	   (cond ((consp row)
@@ -167,18 +166,6 @@
 		 ((eq row 'hline)
 		  (insert "|-\n"))
 		 (t (error "bad row in elisp table"))))
-=======
-  (mapc (lambda (row)
-	  (cond ((consp row)
-		 (mapc (lambda (field)
-			 (insert "| " (or field "")))
-		       row))
-		((eq row 'hline)
-		 (insert "|-"))
-		(t (error "bad row in elisp table")))
-	  (insert "\n"))
-	table)
->>>>>>> 6ba337fc
   (delete-char -1)
   (org-table-align))
 
